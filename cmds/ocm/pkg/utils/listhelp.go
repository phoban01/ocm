// Copyright 2022 SAP SE or an SAP affiliate company. All rights reserved. This file is licensed under the Apache Software License, v. 2 except as noted otherwise in the LICENSE file
//
//  Licensed under the Apache License, Version 2.0 (the "License");
//  you may not use this file except in compliance with the License.
//  You may obtain a copy of the License at
//
//       http://www.apache.org/licenses/LICENSE-2.0
//
//  Unless required by applicable law or agreed to in writing, software
//  distributed under the License is distributed on an "AS IS" BASIS,
//  WITHOUT WARRANTIES OR CONDITIONS OF ANY KIND, either express or implied.
//  See the License for the specific language governing permissions and
//  limitations under the License.

package utils

import (
	"fmt"

<<<<<<< HEAD
	"github.com/open-component-model/ocm/pkg/utils"
=======
	"github.com/open-component-model/ocm/pkg/contexts/credentials"
>>>>>>> f114b1ce
)

type StringElementList []string

func (l StringElementList) Size() int                { return len(l) }
func (l StringElementList) Key(i int) string         { return l[i] }
func (l StringElementList) Description(i int) string { return "" }

func FormatList(def string, elems ...string) string {
	return FormatListElements(def, StringElementList(elems))
}

type ListElements interface {
	Size() int
	Key(i int) string
	Description(i int) string
}

func FormatListElements(def string, elems ListElements) string {
	names := ""
	size := elems.Size()

	for i := 0; i < size; i++ {
		key := elems.Key(i)
		names = fmt.Sprintf("%s\n  - <code>%s</code>", names, key)
		if key == def {
			names += " (default)"
		}
		desc := elems.Description(i)
<<<<<<< HEAD
		names += ": " + utils.IndentLines(desc, "   ", true)
=======
		if len(desc) > 0 {
			names += ": " + desc
		}
>>>>>>> f114b1ce
	}
	return names + "\n"
}

type IdentityMatcherList []credentials.IdentityMatcherInfo

func (l IdentityMatcherList) Size() int                { return len(l) }
func (l IdentityMatcherList) Key(i int) string         { return l[i].Type }
func (l IdentityMatcherList) Description(i int) string { return l[i].Description }<|MERGE_RESOLUTION|>--- conflicted
+++ resolved
@@ -17,11 +17,8 @@
 import (
 	"fmt"
 
-<<<<<<< HEAD
+	"github.com/open-component-model/ocm/pkg/contexts/credentials"
 	"github.com/open-component-model/ocm/pkg/utils"
-=======
-	"github.com/open-component-model/ocm/pkg/contexts/credentials"
->>>>>>> f114b1ce
 )
 
 type StringElementList []string
@@ -51,13 +48,7 @@
 			names += " (default)"
 		}
 		desc := elems.Description(i)
-<<<<<<< HEAD
-		names += ": " + utils.IndentLines(desc, "   ", true)
-=======
-		if len(desc) > 0 {
-			names += ": " + desc
-		}
->>>>>>> f114b1ce
+		names += ": " + utils.IndentLines(desc, "    ", true)
 	}
 	return names + "\n"
 }
